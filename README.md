# Rafiki2

This example uses the [Fashion MNIST dataset](https://github.com/zalandoresearch/fashion-mnist).

## Installation

Prerequisites: Unix-like environment

1. Install Docker

2. Install Python 3.6

## Setting Up the Stack

Create a Docker Swarm e.g.:

```sh
docker swarm init
```

Create a custom overlay Docker network for Rafiki, scoped to the Docker Swarm:

```sh
docker network create rafiki -d overlay --attachable --scope=swarm
```

Create the file `.env.sh` at root of project:

```sh
export ADMIN_PORT=8000
export POSTGRES_HOST=rafiki_db
export POSTGRES_PORT=5432
export POSTGRES_USER=rafiki
export POSTGRES_DB=rafiki
export POSTGRES_PASSWORD=rafiki
export PYTHONPATH=$PWD/src
export APP_SECRET=rafiki
export DOCKER_NETWORK=rafiki
<<<<<<< HEAD
export LOGS_FOLDER_PATH=/private/var/log/rafiki
export QFE_PORT=8001
export REDIS_HOST=qfe_cache
export REDIS_PORT=6379
export REBROW_PORT=5001
=======
export LOGS_FOLDER_PATH=/var/log/rafiki
export ADMIN_HOST=rafiki_admin
export ADMIN_PORT=8000
export SUPERADMIN_EMAIL=superadmin@rafiki
export SUPERADMIN_PASSWORD=rafiki
>>>>>>> e9569d7d
```

Setup the Rafiki logs directory by creating the directory `/var/log/rafiki/` and ensuring Docker has the permissions to mount it onto containers:

```sh
sudo mkdir /var/log/rafiki
sudo chmod 777 /var/log/rafiki
```

Start the database in terminal 1:

```sh
source .env.sh
bash scripts/start_db.sh
```

Start the Rafiki Admin HTTP server in terminal 2:

```sh
source .env.sh
bash scripts/start_admin.sh
```

Additionally, build the base Rafiki worker image in Docker:

```sh
source .env.sh
bash scripts/build_model_image.sh
```

Start the cache in terminal 3:

```sh
source .env.sh
bash scripts/start_cache
```

Start the Query Frontend (QFE) in terminal 4:
```sh
source .env.sh
bash scripts/start_qfe.sh
```

## Using Rafiki

Use the Rafiki Client Python module on the Python CLI.

Rafiki Client guides by role:

- [Rafiki Admins](./docs/admins.md)
- [Rafiki Model Developers](./docs/model_developers.md)
- [Rafiki App Developers](./docs/app_developers.md)

## Rafiki Admin HTTP Server REST API

To make calls to the HTTP endpoints, you'll need first authenticate with email & password against the `POST /tokens` endpoint to obtain an authentication token `token`, and subsequently add the `Authorization` header for every other call:

`Authorization: Bearer {{token}}`

The list of available HTTP endpoints & their request formats are available as a *Postman* collection (outdated) in the root of this project.

### Creating a Model

For the `POST /models` endpoint, you'll need to first serialize the model:

```py
from common import serialize_model_to_file
from model.SingleHiddenLayerTensorflowModel import SingleHiddenLayerTensorflowModel
model_inst = SingleHiddenLayerTensorflowModel()
serialize_model_to_file(model_inst, out_file_path='model.pickle')
```

Then, together with the `name` & `task` fields, upload the output serialized model file as the `model_serialized` field of a multi-part form data request.

## Using Rafiki with the Admin Python module

Use the Rafiki Admin Python module on the Python CLI. You'll need to install the Rafiki Admin's Python dependencies by running `pip install -r ./src/admin/requirements.txt`. You'll also need to make sure `POSTGRES_HOST` and `POSTGRES_PORT` are configured right to communicate directly to the DB.

```shell
python
```

Creating an user:

```py
from admin import Admin
admin = Admin()
admin.create_user(
    email='admin@rafiki',
    password='rafiki',
    user_type='ADMIN'
)
```

Authenticating as an user:

```py
user = admin.authenticate_user('admin@rafiki', 'rafiki')
```

Creating & viewing models:

```py
from common import serialize_model
from model.SingleHiddenLayerTensorflowModel import SingleHiddenLayerTensorflowModel
model = SingleHiddenLayerTensorflowModel()
model_serialized = serialize_model(model)
admin.create_model(
    user_id=user['id'],
    name='single_hidden_layer_tf',
    task='IMAGE_CLASSIFICATION_WITH_ARRAYS',
    model_serialized=model_serialized
)
admin.get_models()
```

Creating a train job:

```py
admin.create_train_job(
    user_id=user['id'],
    app='fashion_mnist_app',
    task='IMAGE_CLASSIFICATION_WITH_ARRAYS',
    train_dataset_uri='tf-keras://fashion_mnist?train_or_test=train',
    test_dataset_uri='tf-keras://fashion_mnist?train_or_test=test'
)
admin.get_train_jobs(app='fashion_mnist_app')
```

As the worker generates trials, checking on the completed trials of the train job:

```sh
admin.get_trials_of_train_job(train_job_id=<train_job_id>)
```

## Troubleshooting

You can read all logs in the logs directory:

```sh
open /var/log/rafiki
```

By default, you can connect to the PostgreSQL using a PostgreSQL client (e.g [Postico](https://eggerapps.at/postico/)) with these credentials:

```sh
POSTGRES_HOST=localhost
POSTGRES_PORT=5433
POSTGRES_USER=rafiki
POSTGRES_DB=rafiki
POSTGRES_PASSWORD=rafiki
```

When running the whole stack locally, if you encounter an error like "No space left on device", you might be running out of space allocated for Docker. Try removing all containers & images:

```sh
# Delete all containers
docker rm $(docker ps -a -q)
# Delete all images
docker rmi $(docker images -q)
```

## Credits

Original Auto-Tune Models (ATM) project: https://github.com/HDI-Project/ATM<|MERGE_RESOLUTION|>--- conflicted
+++ resolved
@@ -36,19 +36,11 @@
 export PYTHONPATH=$PWD/src
 export APP_SECRET=rafiki
 export DOCKER_NETWORK=rafiki
-<<<<<<< HEAD
-export LOGS_FOLDER_PATH=/private/var/log/rafiki
-export QFE_PORT=8001
-export REDIS_HOST=qfe_cache
-export REDIS_PORT=6379
-export REBROW_PORT=5001
-=======
 export LOGS_FOLDER_PATH=/var/log/rafiki
 export ADMIN_HOST=rafiki_admin
 export ADMIN_PORT=8000
 export SUPERADMIN_EMAIL=superadmin@rafiki
 export SUPERADMIN_PASSWORD=rafiki
->>>>>>> e9569d7d
 ```
 
 Setup the Rafiki logs directory by creating the directory `/var/log/rafiki/` and ensuring Docker has the permissions to mount it onto containers:
@@ -77,19 +69,6 @@
 ```sh
 source .env.sh
 bash scripts/build_model_image.sh
-```
-
-Start the cache in terminal 3:
-
-```sh
-source .env.sh
-bash scripts/start_cache
-```
-
-Start the Query Frontend (QFE) in terminal 4:
-```sh
-source .env.sh
-bash scripts/start_qfe.sh
 ```
 
 ## Using Rafiki
