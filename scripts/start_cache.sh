MODULE_NAME=rafiki_cache

<<<<<<< HEAD
docker build -t $MODULE_NAME -f ./dockerfiles/cache.Dockerfile $PWD
docker run --name $MODULE_NAME \
=======
docker build -t $MODULE_NAME -f ./deploy/cache.Dockerfile $PWD
docker run --rm  --name $MODULE_NAME \
>>>>>>> 9c42a3d6
  --network $DOCKER_NETWORK \
  -e REDIS_HOST=$REDIS_HOST \
  -e REDIS_PORT=$REDIS_PORT \
  -p $REDIS_PORT:$REDIS_PORT \
  $MODULE_NAME<|MERGE_RESOLUTION|>--- conflicted
+++ resolved
@@ -1,12 +1,7 @@
 MODULE_NAME=rafiki_cache
 
-<<<<<<< HEAD
 docker build -t $MODULE_NAME -f ./dockerfiles/cache.Dockerfile $PWD
-docker run --name $MODULE_NAME \
-=======
-docker build -t $MODULE_NAME -f ./deploy/cache.Dockerfile $PWD
-docker run --rm  --name $MODULE_NAME \
->>>>>>> 9c42a3d6
+docker run --rm --name $MODULE_NAME \
   --network $DOCKER_NETWORK \
   -e REDIS_HOST=$REDIS_HOST \
   -e REDIS_PORT=$REDIS_PORT \
